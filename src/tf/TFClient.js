--- conflicted
+++ resolved
@@ -64,12 +64,8 @@
  *
  * @param tf - the TF message from the server
  */
-<<<<<<< HEAD
-TFClient.prototype.processFeedback = function(tf) {
-=======
 TFClient.prototype.processTFArray = function(tf) {
   var that = this;
->>>>>>> 77cccd9a
   tf.transforms.forEach(function(transform) {
     var frameID = transform.child_frame_id.trimLeft('/');
     var info = this.frameInfos[frameID];
@@ -97,15 +93,6 @@
     trans_thres : this.transThres,
     rate : this.rate
   };
-
-<<<<<<< HEAD
-  this.currentGoal = new Goal({
-    actionClient : this.actionClient,
-    goalMessage : goalMessage
-=======
-  for (var frame in this.frameInfos) {
-    goalMessage.source_frames.push(frame);
-  }
 
   // if we're running in groovy compatibility mode (the default)
   // then use the action interface to tf2_web_republisher
@@ -150,7 +137,6 @@
   this.currentTopic = this.ros.Topic({
     name: response.topic_name,
     messageType: 'tf2_web_republisher/TFArray'
->>>>>>> 77cccd9a
   });
   this.currentTopic.subscribe(this.processTFArray.bind(this));
 };
